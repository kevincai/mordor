ifndef SRCDIR
    SRCDIR=.
endif

VPATH=$(SRCDIR)

# make sure the 'all' target is listed first
all:

# determine build type
ifdef NDEBUG
    BUILDTYPE := nondebug
    ifndef OPT
    	OPT := 3
    endif
else
    ifdef GCOV
        BUILDTYPE := gcov
    else
        BUILDTYPE := debug
    endif
endif

ifdef INSURE
	INSURE_CC := insure
endif

PLATFORM := $(shell uname -o 2>/dev/null)
ifneq ($(PLATFORM), Cygwin)
    PLATFORM := $(shell uname)
endif

DPKG := $(shell which dpkg 2>/dev/null)
ifdef DPKG
    ARCH := $(shell dpkg --print-architecture 2>/dev/null)
endif
ifneq ($(PLATFORM), Darwin)
    ifndef ARCH
        ARCH := $(shell uname -m)
    endif
endif
DEBIANVER := $(shell cat /etc/debian_version 2>/dev/null)
UBUNTUCODENAME := $(shell sed -n 's/DISTRIB_CODENAME\=\(.*\)/\1/p' /etc/lsb_release 2>/dev/null)
ifdef UBUNTUCODENAME
    PLATFORM := $(PLATFORM)-$(UBUNTUCODENAME)
else
    ifeq ($(DEBIANVER), 3.1)
        PLATFORM := $(PLATFORM)-sarge
    endif
    ifeq ($(DEBIANVER), 4.0)
        PLATFORM := $(PLATFORM)-etch
    endif
    ifeq ($(DEBIANVER), 5.0)
        PLATFORM := $(PLATFORM)-lenny
    endif
    ifeq ($(DEBIANVER), testing)
        PLATFORM := $(PLATFORM)-squeeze
    endif
endif

PLATFORMDIR := $(PLATFORM)/$(ARCH)

ifeq ($(PLATFORM), Darwin)
    DARWIN := 1
    BOOST_EXT := 
    BOOST_LIB_FLAGS := -L/opt/local/lib
    PQ_LIB_FLAGS := -L/opt/local/lib/postgresql83
    GCC_ARCH := $(shell file -L `which gcc` | grep x86_64 -o | uniq)
    ifndef GCC_ARCH
        GCC_ARCH := $(shell file -L `which gcc` | grep ppc -o | uniq)
    endif
    ifndef GCC_ARCH
        GCC_ARCH := i386
    endif
    ifndef ARCH
        ARCH := $(GCC_ARCH)
    endif
    ifeq ($(ARCH), x86_64)
        ARCH := amd64
    endif
    ifeq ($(ARCH), amd64)
        ifneq ($(GCC_ARCH), x86_64)
            MACH_TARGET := -arch x86_64
        endif
    endif
    ifeq ($(ARCH), i386)
        ifneq ($(GCC_ARCH), i386)
            MACH_TARGET := -arch i386
        endif
    endif
    ifeq ($(ARCH), ppc)
        ifneq ($(GCC_ARCH), ppc)
            MACH_TARGET := -arch ppc
        endif
    endif
endif

# set optimization level (disable for gcov builds)
# example: 'make OPT=2' will add -O2 to the compilation options
ifdef GCOV
    OPT_FLAGS :=
    GCOV_FLAGS += -fprofile-arcs -ftest-coverage
else
    ifdef INSURE
		OPT_FLAGS :=
    else
        ifdef OPT
            OPT_FLAGS += -O$(OPT)
        else
            OPT_FLAGS += -O0
        endif
    endif
endif

ifdef ENABLE_VALGRIND
	DBG_FLAGS += -DVALGRIND
endif

ifdef ENABLE_STACKTRACE
	DBG_FLAGS += -DENABLE_STACKTRACE -rdynamic
endif

# example: 'make NDEBUG=1' will prevent -g (add debugging symbols) to the
# compilation options and not define DEBUG
DBG_FLAGS += -g
ifndef NDEBUG
    DBG_FLAGS += -DDEBUG -fno-inline
endif

ifdef GPROF
	DBG_FLAGS += -pg
endif

# add current dir to include dir
INC_FLAGS := -I$(SRCDIR)
PCH_FLAGS := -include mordor/pch.h

ifeq ($(PLATFORM), Darwin)
    INC_FLAGS := $(INC_FLAGS) -I/opt/local/include
endif


# run with 'make V=1' for verbose make output
ifeq ($(V),1)
    Q :=
else
    Q := @
endif

BIT64FLAGS = -D_FILE_OFFSET_BITS=64 -D_LARGEFILE64_SOURCE

# Compiler options for c++ go here
<<<<<<< HEAD
CXXFLAGS += -Wall -Werror -MD $(OPT_FLAGS) $(DBG_FLAGS) $(INC_FLAGS) $(BIT64FLAGS) $(GCOV_FLAGS) $(MACH_TARGET) -fno-strict-aliasing
CFLAGS += -Wall -MD $(OPT_FLAGS) $(DBG_FLAGS) $(INC_FLAGS) $(BIT64FLAGS) $(GCOV_FLAGS) $(MACH_TARGET) -fno-strict-aliasing
=======
CXXFLAGS += -Wall -Werror -MD $(OPT_FLAGS) $(DBG_FLAGS) $(INC_FLAGS) $(BIT64FLAGS) $(GCOV_FLAGS) $(MACH_TARGET) -fPIC
CFLAGS += -Wall -MD $(OPT_FLAGS) $(DBG_FLAGS) $(INC_FLAGS) $(BIT64FLAGS) $(GCOV_FLAGS) $(MACH_TARGET) -fPIC
>>>>>>> de4089cc

RLCODEGEN	:= $(shell which rlcodegen rlgen-cd 2>/dev/null)
RAGEL   	:= ragel

RAGEL_MAJOR	:= $(shell ragel -v | sed -n 's/.*\([0-9]\)\.[0-9].*/\1/p')

ifeq ($(RAGEL_MAJOR), 6)
    RLCODEGEN :=
endif

LIBS := $(BOOST_LIB_FLAGS) $(PQ_LIB_FLAGS) -lboost_thread$(BOOST_EXT) -lboost_program_options $(BOOST_EXT) -lboost_regex$(BOOST_EXT) -lboost_date_time$(BOOST_EXT) -lssl -lcrypto -lz -ldl -lstdc++ -lpthread -lrt

ifeq ($(PLATFORM), Darwin)
   LIBS += -framework SystemConfiguration -framework CoreFoundation -framework CoreServices -framework Security
endif

ifeq ($(PLATFORM), FreeBSD)
    LIBS += -lexecinfo
endif

# compile and link a binary.  this *must* be defined using = and not :=
# because it uses target variables
COMPLINK = $(Q)$(CXX) $(CXXFLAGS) $(CPPFLAGS) $(filter %.o %.a, $^) $(CXXLDFLAGS) $(LDFLAGS) $(LIBS) -o $@

# Eliminate default suffix rules
.SUFFIXES:

# Delete target files if there is an error
.DELETE_ON_ERROR:

# Don't delete intermediate files
.SECONDARY:

#
# Default build rules
#

# cpp rules
%.o: %.cpp
ifeq ($(Q),@)
	@echo c++ $<
endif
	$(Q)mkdir -p $(@D)
	$(Q)$(CXX) $(CPPFLAGS) $(CXXFLAGS) $(PCH_FLAGS) -c -o $@ $<

%.o: %.c
ifeq ($(Q),@)
	@echo c++ $<
endif
	$(Q)mkdir -p $(@D)
	$(Q)$(CC) $(CPPFLAGS) $(CFLAGS) -c -o $@ $<

%.cpp: %.rl
ifeq ($(Q),@)
	@echo ragel $<
endif
	$(Q)mkdir -p $(@D)
ifndef RLCODEGEN
	$(Q)$(RAGEL) $(RAGEL_FLAGS) $(RLCODEGEN_FLAGS) -o $@ $<
else
	$(Q)$(RAGEL) $(RAGEL_FLAGS) $< | $(RLCODEGEN) $(RLCODEGEN_FLAGS) -o $@
endif

%.gch: %
ifeq ($(Q),@)
	@echo c++ $<
endif
	$(Q)mkdir -p $(@D)
	$(Q)$(CXX) $(CPPFLAGS) $(CXXFLAGS) -x c++-header $< -o $@

#
# Include the dependency information generated during the previous compile
# phase (note that since the .d is generated during the compile, editing
# the .cpp will cause it to be regenerated for the next build.)
#
DEPS := $(shell find $(CURDIR) -name '*.d')
-include $(DEPS)

ALLBINS = mordor/examples/cat						\
	mordor/examples/echoserver					\
	mordor/examples/iombench					\
	mordor/examples/simpleclient					\
	mordor/examples/tunnel						\
	mordor/examples/udpstats					\
	mordor/examples/wget						\
	mordor/tests/run_tests


# clean current build
#
.PHONY: clean
clean:
	$(Q)find . -name '*.gcno' | xargs rm -f
	$(Q)find . -name '*.gcda' | xargs rm -f
	$(Q)find . -name '*.d' | xargs rm -f
	$(Q)find . -name '*.o' | xargs rm -f
	$(Q)find . -name '*.a' | xargs rm -f
	$(Q)rm -f mordor/pch.h.gch
	$(Q)rm -f mordor/uri.cpp mordor/http/http_parser.cpp mordor/xml/xml_parser.cpp mordor/json.cpp
	$(Q)rm -f $(ALLBINS) mordor/tests/run_tests mordor/tests/pq_tests
	$(Q)rm -rf lcov* html

all: $(ALLBINS)

.PHONY: check
check: all
	$(Q)cd mordor/tests && ./run_tests

.PHONY: lcov
lcov:
	$(Q)lcov -d $(CURDIR) -z >/dev/null 2>&1
	$(Q)rm -rf lcov*
	$(Q)$(MAKE) -f $(SRCDIR)/Makefile --no-print-directory $(MAKEFLAGS) check GCOV=1
	$(Q)lcov -b $(SRCDIR) -d $(CURDIR) -c -i -o lcov_base.info >/dev/null
	$(Q)lcov -b $(SRCDIR) -d $(CURDIR) -c -o lcov.info >/dev/null 2>&1
	$(Q)lcov -a lcov.info -a lcov_base.info -o lcov.info >/dev/null
	$(Q)lcov -r lcov.info '/usr/*' -o lcov.info >/dev/null 2>&1
	$(Q)lcov -r lcov.info mordor/uri.cpp -o lcov.info >/dev/null 2>&1
	$(Q)lcov -r lcov.info mordor/http/http_parser.cpp -o lcov.info >/dev/null 2>&1
	$(Q)lcov -r lcov.info mordor/xml/xml_parser.cpp -o lcov.info >/dev/null 2>&1
	$(Q)lcov -r lcov.info 'mordor/examples/*' -o lcov.info >/dev/null 2>&1
	$(Q)lcov -r lcov.info './*' -o lcov.info >/dev/null 2>&1
	$(Q)mkdir -p lcov && cd lcov && genhtml ../lcov.info >/dev/null && tar -czf lcov.tgz *

TESTDATA := $(patsubst $(SRCDIR)/%,$(CURDIR)/%,$(wildcard $(SRCDIR)/mordor/tests/data/*))

TESTOBJECTS :=								\
	mordor/tests/run_tests.o					\
	mordor/tests/buffer.o						\
	mordor/tests/buffered_stream.o					\
	mordor/tests/chunked_stream.o					\
	mordor/tests/coroutine.o					\
	mordor/tests/endian.o						\
	mordor/tests/efs_stream.o					\
	mordor/tests/fibers.o						\
	mordor/tests/fibersync.o					\
	mordor/tests/file_stream.o					\
	mordor/tests/fls.o						\
	mordor/tests/future.o						\
	mordor/tests/hmac.o						\
	mordor/tests/http_client.o					\
	mordor/tests/http_parser.o					\
	mordor/tests/http_server.o					\
	mordor/tests/iomanager.o					\
	mordor/tests/json.o						\
	mordor/tests/log.o						\
	mordor/tests/memory_stream.o					\
	mordor/tests/oauth.o						\
	mordor/tests/pipe_stream.o					\
	mordor/tests/scheduler.o					\
	mordor/tests/socket.o						\
	mordor/tests/ssl_stream.o					\
	mordor/tests/stream.o						\
	mordor/tests/string.o						\
	mordor/tests/temp_stream.o					\
	mordor/tests/timeout_stream.o					\
	mordor/tests/timer.o						\
	mordor/tests/transfer_stream.o					\
	mordor/tests/uri.o						\
	mordor/tests/xml.o						\
	mordor/tests/zlib.o

$(TESTDATA): $(CURDIR)/%: $(SRCDIR)/%
	$(Q)mkdir -p $(@D)
	$(Q)cp -f $< $@

$(TESTOBJECTS): mordor/pch.h.gch

mordor/tests/run_tests:							\
	$(TESTOBJECTS)							\
	mordor/test/libmordortest.a					\
        mordor/libmordor.a
ifeq ($(Q),@)
	@echo ld $@
endif
	$(COMPLINK)


EXAMPLEOBJECTS :=							\
	mordor/examples/cat.o						\
	mordor/examples/echoserver.o					\
	mordor/examples/iombench.o					\
	mordor/examples/netbench.o					\
	mordor/examples/simpleclient.o					\
	mordor/examples/tunnel.o					\
	mordor/examples/udpstats.o					\
	mordor/examples/wget.o

$(EXAMPLEOBJECTS): mordor/pch.h.gch

mordor/examples/cat: mordor/examples/cat.o				\
	mordor/libmordor.a
ifeq ($(Q),@)
	@echo ld $@
endif
	$(COMPLINK)

mordor/examples/echoserver: mordor/examples/echoserver.o		\
	mordor/libmordor.a
ifeq ($(Q),@)
	@echo ld $@
endif
	$(COMPLINK)

mordor/examples/simpleclient: mordor/examples/simpleclient.o		\
	mordor/libmordor.a
ifeq ($(Q),@)
	@echo ld $@
endif
	$(COMPLINK)

mordor/examples/iombench: mordor/examples/iombench.o                    \
                          mordor/examples/netbench.o			\
			  mordor/libmordor.a
ifeq ($(Q),@)
	@echo ld $@
endif
	$(COMPLINK)

mordor/examples/tunnel: mordor/examples/tunnel.o			\
	mordor/libmordor.a
ifeq ($(Q),@)
	@echo ld $@
endif
	$(COMPLINK)

mordor/examples/udpstats: mordor/examples/udpstats.o			\
	mordor/libmordor.a
ifeq ($(Q),@)
	@echo ld $@
endif
	$(COMPLINK)

mordor/examples/wget: mordor/examples/wget.o				\
	mordor/libmordor.a
ifeq ($(Q),@)
	@echo ld $@
endif
	$(COMPLINK)

mordor/streams/socket_stream.o: mordor/streams/socket.cpp
ifeq ($(Q),@)
	@echo c++ $<
endif
	$(Q)mkdir -p $(@D)
	$(Q)$(CXX) $(CXXFLAGS) -c -o $@ $<

mordor/streams/http_stream.o: mordor/streams/http.cpp
ifeq ($(Q),@)
	@echo c++ $<
endif
	$(Q)mkdir -p $(@D)
	$(Q)$(CXX) $(CXXFLAGS) -c -o $@ $<


LIBMORDOROBJECTS := 							\
	mordor/assert.o							\
	mordor/config.o							\
	mordor/daemon.o							\
	mordor/date_time.o						\
	mordor/exception.o						\
	mordor/fiber.o							\
	mordor/fibersynchronization.o					\
	mordor/http/auth.o						\
	mordor/http/basic.o						\
	mordor/http/broker.o						\
	mordor/http/chunked.o						\
	mordor/http/client.o						\
	mordor/http/connection.o					\
	mordor/http/digest.o						\
	mordor/http/http.o						\
	mordor/http/multipart.o						\
	mordor/http/oauth.o						\
	mordor/http/http_parser.o					\
	mordor/http/proxy.o						\
	mordor/http/server.o						\
	mordor/iomanager_epoll.o					\
	mordor/iomanager_kqueue.o					\
	mordor/json.o							\
	mordor/log.o							\
	mordor/parallel.o						\
	mordor/ragel.o							\
	mordor/scheduler.o						\
	mordor/semaphore.o						\
	mordor/sleep.o							\
	mordor/socket.o							\
	mordor/socks.o							\
	mordor/statistics.o						\
	mordor/streams/buffer.o						\
	mordor/streams/buffered.o					\
	mordor/streams/cat.o						\
	mordor/streams/fd.o						\
	mordor/streams/file.o						\
	mordor/streams/filter.o						\
	mordor/streams/hash.o						\
	mordor/streams/http_stream.o					\
	mordor/streams/limited.o					\
	mordor/streams/memory.o						\
	mordor/streams/null.o						\
	mordor/streams/pipe.o						\
	mordor/streams/random.o						\
	mordor/streams/singleplex.o					\
	mordor/streams/socket_stream.o					\
	mordor/streams/ssl.o						\
	mordor/streams/std.o						\
	mordor/streams/stream.o						\
	mordor/streams/temp.o						\
	mordor/streams/timeout.o					\
	mordor/streams/test.o						\
	mordor/streams/throttle.o					\
	mordor/streams/transfer.o					\
	mordor/streams/zlib.o						\
	mordor/string.o							\
	mordor/thread.o							\
	mordor/timer.o							\
	mordor/workerpool.o						\
	mordor/uri.o							\
	mordor/xml/xml_parser.o						\
	mordor/zip.o

$(LIBMORDOROBJECTS): mordor/pch.h.gch

ARFLAGS := ruc
ifdef DARWIN
	ARFLAGS := -rucs
endif

mordor/libmordor.a: $(LIBMORDOROBJECTS)
ifeq ($(Q),@)
	@echo ar $@
endif
	$(Q)$(AR) $(ARFLAGS) $@ $(filter %.o,$?)

LIBMORDORTESTOBJECTS :=							\
	mordor/test/antxmllistener.o					\
 	mordor/test/test.o						\
	mordor/test/stdoutlistener.o

$(LIBMORDORTESTOBJECTS): mordor/pch.h.gch

mordor/test/libmordortest.a: $(LIBMORDORTESTOBJECTS)
ifeq ($(Q),@)
	@echo ar $@
endif
	$(Q)$(AR) $(ARFLAGS) $@ $(filter %.o,$?)

LIBMORDORPQOBJECTS :=							\
	mordor/pq.o

$(LIBMORDORPQOBJECTS): mordor/pch.h.gch

mordor/libmordorpq.a: $(LIBMORDORPQOBJECTS)
ifeq ($(Q),@)
	@echo ar $@
endif
	$(Q)$(AR) $(ARFLAGS) $@ $(filter %.o,$?)

PQTESTOBJECTS :=							\
	mordor/tests/pq.o

$(PQTESTOBJECTS): mordor/pch.h.gch

mordor/tests/pq_tests:							\
	$(PQTESTOBJECTS)						\
	mordor/libmordorpq.a						\
	mordor/test/libmordortest.a					\
        mordor/libmordor.a
ifeq ($(Q),@)
	@echo ld $@
endif
	$(COMPLINK) -lpq<|MERGE_RESOLUTION|>--- conflicted
+++ resolved
@@ -150,13 +150,8 @@
 BIT64FLAGS = -D_FILE_OFFSET_BITS=64 -D_LARGEFILE64_SOURCE
 
 # Compiler options for c++ go here
-<<<<<<< HEAD
-CXXFLAGS += -Wall -Werror -MD $(OPT_FLAGS) $(DBG_FLAGS) $(INC_FLAGS) $(BIT64FLAGS) $(GCOV_FLAGS) $(MACH_TARGET) -fno-strict-aliasing
-CFLAGS += -Wall -MD $(OPT_FLAGS) $(DBG_FLAGS) $(INC_FLAGS) $(BIT64FLAGS) $(GCOV_FLAGS) $(MACH_TARGET) -fno-strict-aliasing
-=======
-CXXFLAGS += -Wall -Werror -MD $(OPT_FLAGS) $(DBG_FLAGS) $(INC_FLAGS) $(BIT64FLAGS) $(GCOV_FLAGS) $(MACH_TARGET) -fPIC
-CFLAGS += -Wall -MD $(OPT_FLAGS) $(DBG_FLAGS) $(INC_FLAGS) $(BIT64FLAGS) $(GCOV_FLAGS) $(MACH_TARGET) -fPIC
->>>>>>> de4089cc
+CXXFLAGS += -Wall -Werror -MD $(OPT_FLAGS) $(DBG_FLAGS) $(INC_FLAGS) $(BIT64FLAGS) $(GCOV_FLAGS) $(MACH_TARGET) -fno-strict-aliasing -fPIC
+CFLAGS += -Wall -MD $(OPT_FLAGS) $(DBG_FLAGS) $(INC_FLAGS) $(BIT64FLAGS) $(GCOV_FLAGS) $(MACH_TARGET) -fno-strict-aliasing -fPIC
 
 RLCODEGEN	:= $(shell which rlcodegen rlgen-cd 2>/dev/null)
 RAGEL   	:= ragel
